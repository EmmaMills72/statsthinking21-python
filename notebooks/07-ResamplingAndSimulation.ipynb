--- conflicted
+++ resolved
@@ -4,10 +4,6 @@
    "cell_type": "markdown",
    "metadata": {},
    "source": [
-<<<<<<< HEAD
-=======
-
->>>>>>> 3092228c
     "# Resampling and simulation\n",
     "\n",
     "## Generating random samples\n",
