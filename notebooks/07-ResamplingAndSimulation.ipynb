{
 "cells": [
  {
   "cell_type": "markdown",
   "metadata": {},
   "source": [
<<<<<<< HEAD
    "# Resampling and simulation\n",
=======
    "# Resampling and simulation in Python\n",
>>>>>>> 9603423a
    "\n",
    "## Generating random samples\n",
    "Here we will generate random samples from a number of different distributions and plot their histograms.  We could write out separate commands to plot each of our functions of interest, but that would involve repeating a lot of code, so instead we will take advantage of the fact that Python allows us to treat modules as variables.  We will specify the module that creates each distribution, and then loop through them, each time incrementing the panel number.  Some distributions also take specific parameters; for example, the Chi-squared distribution requires specifying the degrees of freedom.  We will store those in a separate dictionary and use them as needed."
   ]
  },
  {
   "cell_type": "code",
   "execution_count": null,
   "metadata": {
    "lines_to_next_cell": 2
   },
   "outputs": [],
   "source": [
    "import scipy.stats\n",
    "import matplotlib.pyplot as plt\n",
    "\n",
    "num_samples = 10000\n",
    "\n",
    "plt.figure(figsize=(8, 8))\n",
    "\n",
    "generators = {'Uniform': scipy.stats.uniform,\n",
    "              'Normal': scipy.stats.norm, \n",
    "              'Exponential': scipy.stats.expon,\n",
    "              'Chi-squared': scipy.stats.chi2}\n",
    "\n",
    "generator_parameters = {'Chi-squared': 10}\n",
    "panel_num = 1\n",
    "for distribution in generators:\n",
    "    plt.subplot(2, 2, panel_num)\n",
    "    if distribution in generator_parameters:\n",
    "        sample = generators[distribution].rvs(\n",
    "            generator_parameters[distribution], size=num_samples)\n",
    "    else:\n",
    "        sample = generators[distribution].rvs(size=num_samples)\n",
    "    plt.hist(sample, bins=100)\n",
    "    plt.title(distribution)\n",
    "    plt.xlabel('Value')\n",
    "    plt.ylabel('Density')\n",
    "    # the following function prevents the labels from overlapping\n",
    "    plt.tight_layout()\n",
    "    panel_num += 1"
   ]
  },
  {
   "cell_type": "markdown",
   "metadata": {},
   "source": [
    "## Simulating the maximum finishing time\n",
    "Let's simulate 5000 samples of 150 observations, collecting the maximum value from each sample, and then plotting the distribution of maxima."
   ]
  },
  {
   "cell_type": "code",
   "execution_count": null,
   "metadata": {
    "lines_to_next_cell": 2
   },
   "outputs": [],
   "source": [
    "import numpy as np\n",
    "import pandas as pd\n",
    "\n",
    "num_runs = 5000\n",
    "sample_size = 150\n",
    "\n",
    "\n",
    "def sample_and_return_max(sample_size, \n",
    "                          distribution=None):\n",
    "    \"\"\"\n",
    "    function to sample from a distribution and return maximum\n",
    "    \"\"\"\n",
    "\n",
    "    # if distribution is not specified, then use the normal\n",
    "    if distribution is None:\n",
    "        distribution = scipy.stats.norm\n",
    "    \n",
    "    sample = distribution.rvs(size=sample_size)\n",
    "    return(np.max(sample))\n",
    "\n",
    "\n",
    "sample_max_df = pd.DataFrame({'max': np.zeros(num_runs)})\n",
    "\n",
    "for i in range(num_runs):\n",
    "    sample_max_df.loc[i, 'max'] = sample_and_return_max(sample_size)"
   ]
  },
  {
   "cell_type": "markdown",
   "metadata": {
    "lines_to_next_cell": 2
   },
   "source": [
    "Now let's find the 95th percentile of the maximum distriibution.  There is a built-in function in the `scipy.stats` module, called `scoreatpercentile` that will do this for us:\n"
   ]
  },
  {
   "cell_type": "code",
   "execution_count": null,
   "metadata": {
    "lines_to_next_cell": 2
   },
   "outputs": [],
   "source": [
    "cutoff = scipy.stats.scoreatpercentile(sample_max_df['max'], 95)"
   ]
  },
  {
   "cell_type": "markdown",
   "metadata": {},
   "source": [
    "Plot the histogram of the maximum values, along with a vertical line at the 95th percentile."
   ]
  },
  {
   "cell_type": "code",
   "execution_count": null,
   "metadata": {
    "lines_to_next_cell": 2
   },
   "outputs": [],
   "source": [
    "hist = plt.hist(sample_max_df['max'], bins=100)\n",
    "plt.ylabel('Count')\n",
    "plt.xlabel('Maximum value')\n",
    "_ = plt.axvline(x=cutoff, ymax=np.max(hist[0]), color='k')"
   ]
  },
  {
   "cell_type": "markdown",
   "metadata": {},
   "source": [
    "## The bootstrap\n",
    "The bootstrap is useful for creating confidence intervals in cases where we don't have a parametric distribution. One example is for the median; let's look at how that works. We will start by implementing it by hand, to see more closely how it works.  We will start by collecting a sample of individuals from the NHANES dataset, and the using the bootstrap to obtain confidence intervals on the median for the Height variable."
   ]
  },
  {
   "cell_type": "code",
   "execution_count": null,
   "metadata": {},
   "outputs": [],
   "source": [
    "#+\n",
    "from nhanes.load import load_NHANES_data\n",
    "nhanes_data = load_NHANES_data()\n",
    "adult_nhanes_data = nhanes_data.query('AgeInYearsAtScreening > 17')\n",
    "adult_nhanes_data = adult_nhanes_data.dropna(subset=['StandingHeightCm']).rename(columns={'StandingHeightCm': 'Height'})\n",
    "\n",
    "num_runs = 5000\n",
    "sample_size = 100\n",
    "\n",
    "# Take a sample for which we will perform the bootstrap\n",
    "\n",
    "nhanes_sample = adult_nhanes_data.sample(sample_size)\n",
    "\n",
    "# Perform the resampling\n",
    "\n",
    "bootstrap_df = pd.DataFrame({'mean': np.zeros(num_runs)})\n",
    "for sampling_run in range(num_runs):\n",
    "    bootstrap_sample = nhanes_sample.sample(sample_size, replace=True)\n",
    "    bootstrap_df.loc[sampling_run, 'mean'] = bootstrap_sample['Height'].mean()\n",
    "\n",
    "# Compute the 2.5% and 97.5% percentiles of the distribution\n",
    "\n",
    "\n",
    "bootstrap_ci = [scipy.stats.scoreatpercentile(bootstrap_df['mean'], 2.5),\n",
    "                scipy.stats.scoreatpercentile(bootstrap_df['mean'], 97.5)]\n",
    "\n",
    "#-"
   ]
  },
  {
   "cell_type": "markdown",
   "metadata": {},
   "source": [
    "Let's compare the bootstrap distribution to the sampling distribution that we would expect given the sample mean and standard deviation:"
   ]
  },
  {
   "cell_type": "code",
   "execution_count": null,
   "metadata": {},
   "outputs": [],
   "source": [
    "# hist = plt.hist(bootstrap_df['mean'], 100, density=True)\n",
    "#\n",
    "# hist_bin_min = np.min(hist[1])\n",
    "# hist_bin_max = np.max(hist[1])\n",
    "# step_size = 0.01\n",
    "# x_values = np.arange(hist_bin_min, hist_bin_max, step_size)\n",
    "# normal_values = scipy.stats.norm.pdf(\n",
    "#     x_values,\n",
    "#     loc=nhanes_sample['Height'].mean(),\n",
    "#     scale=nhanes_sample['Height'].std()/np.sqrt(sample_size))\n",
    "# plt.plot(x_values, normal_values, color='r')\n",
    "#\n",
    "#"
   ]
  },
  {
   "cell_type": "markdown",
   "metadata": {},
   "source": [
    "This shows that the bootstrap sampling distrbution does a good job of recapitulating the theoretical sampling distribution in this case."
   ]
  }
 ],
 "metadata": {
  "jupytext": {
   "formats": "ipynb,py:percent"
  },
  "kernelspec": {
   "display_name": "Python 3",
   "language": "python",
   "name": "python3"
  }
 },
 "nbformat": 4,
 "nbformat_minor": 4
}<|MERGE_RESOLUTION|>--- conflicted
+++ resolved
@@ -4,11 +4,8 @@
    "cell_type": "markdown",
    "metadata": {},
    "source": [
-<<<<<<< HEAD
+
     "# Resampling and simulation\n",
-=======
-    "# Resampling and simulation in Python\n",
->>>>>>> 9603423a
     "\n",
     "## Generating random samples\n",
     "Here we will generate random samples from a number of different distributions and plot their histograms.  We could write out separate commands to plot each of our functions of interest, but that would involve repeating a lot of code, so instead we will take advantage of the fact that Python allows us to treat modules as variables.  We will specify the module that creates each distribution, and then loop through them, each time incrementing the panel number.  Some distributions also take specific parameters; for example, the Chi-squared distribution requires specifying the degrees of freedom.  We will store those in a separate dictionary and use them as needed."
